--- conflicted
+++ resolved
@@ -2390,11 +2390,6 @@
 
      int childrenNum = node.isDirectory() ? 
          node.asDirectory().getChildrenNum(snapshot) : 0;
-<<<<<<< HEAD
-     FileEncryptionInfo feInfo = isRawPath ? null :
-         getFileEncryptionInfo(node, snapshot);
-=======
->>>>>>> ee21b13c
 
      return new HdfsFileStatus(
         size, 
