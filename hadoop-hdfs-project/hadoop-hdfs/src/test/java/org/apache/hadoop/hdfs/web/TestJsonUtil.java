/**
 * Licensed to the Apache Software Foundation (ASF) under one
 * or more contributor license agreements.  See the NOTICE file
 * distributed with this work for additional information
 * regarding copyright ownership.  The ASF licenses this file
 * to you under the Apache License, Version 2.0 (the
 * "License"); you may not use this file except in compliance
 * with the License.  You may obtain a copy of the License at
 *
 *     http://www.apache.org/licenses/LICENSE-2.0
 *
 * Unless required by applicable law or agreed to in writing, software
 * distributed under the License is distributed on an "AS IS" BASIS,
 * WITHOUT WARRANTIES OR CONDITIONS OF ANY KIND, either express or implied.
 * See the License for the specific language governing permissions and
 * limitations under the License.
 */
package org.apache.hadoop.hdfs.web;

import static org.apache.hadoop.fs.permission.AclEntryScope.*;
import static org.apache.hadoop.fs.permission.AclEntryType.*;
import static org.apache.hadoop.fs.permission.FsAction.*;
import static org.apache.hadoop.hdfs.server.namenode.AclTestHelpers.*;

import java.io.IOException;
import java.util.HashMap;
import java.util.Iterator;
import java.util.List;
import java.util.Map;
import java.util.Map.Entry;

import org.apache.hadoop.fs.FileStatus;
import org.apache.hadoop.fs.Path;
import org.apache.hadoop.fs.XAttr;
import org.apache.hadoop.fs.XAttrCodec;
import org.apache.hadoop.fs.permission.AclEntry;
import org.apache.hadoop.fs.permission.AclStatus;
import org.apache.hadoop.fs.permission.FsPermission;
import org.apache.hadoop.hdfs.DFSUtil;
import org.apache.hadoop.hdfs.XAttrHelper;
import org.apache.hadoop.hdfs.protocol.DatanodeInfo;
import org.apache.hadoop.hdfs.protocol.HdfsFileStatus;
import org.apache.hadoop.hdfs.server.namenode.INodeId;
import org.apache.hadoop.util.Time;
import org.junit.Assert;
import org.junit.Test;
import org.mortbay.util.ajax.JSON;

import com.google.common.collect.Lists;

public class TestJsonUtil {
  static FileStatus toFileStatus(HdfsFileStatus f, String parent) {
    return new FileStatus(f.getLen(), f.isDir(), f.getReplication(),
        f.getBlockSize(), f.getModificationTime(), f.getAccessTime(),
        f.getPermission(), f.getOwner(), f.getGroup(),
        f.isSymlink() ? new Path(f.getSymlink()) : null,
        new Path(f.getFullName(parent)));
  }

  @Test
  public void testHdfsFileStatus() {
    final long now = Time.now();
    final String parent = "/dir";
    final HdfsFileStatus status = new HdfsFileStatus(1001L, false, 3, 1L << 26,
        now, now + 10, new FsPermission((short) 0644), "user", "group",
        DFSUtil.string2Bytes("bar"), DFSUtil.string2Bytes("foo"),
<<<<<<< HEAD
        INodeId.GRANDFATHER_INODE_ID, 0, (byte) 0);
=======
        INodeId.GRANDFATHER_INODE_ID, 0, null);
>>>>>>> 6824abc1
    final FileStatus fstatus = toFileStatus(status, parent);
    System.out.println("status  = " + status);
    System.out.println("fstatus = " + fstatus);
    final String json = JsonUtil.toJsonString(status, true);
    System.out.println("json    = " + json.replace(",", ",\n  "));
    final HdfsFileStatus s2 = JsonUtil.toFileStatus((Map<?, ?>)JSON.parse(json), true);
    final FileStatus fs2 = toFileStatus(s2, parent);
    System.out.println("s2      = " + s2);
    System.out.println("fs2     = " + fs2);
    Assert.assertEquals(fstatus, fs2);
  }
  
  @Test
  public void testToDatanodeInfoWithoutSecurePort() throws Exception {
    Map<String, Object> response = new HashMap<String, Object>();
    
    response.put("ipAddr", "127.0.0.1");
    response.put("hostName", "localhost");
    response.put("storageID", "fake-id");
    response.put("xferPort", 1337l);
    response.put("infoPort", 1338l);
    // deliberately don't include an entry for "infoSecurePort"
    response.put("ipcPort", 1339l);
    response.put("capacity", 1024l);
    response.put("dfsUsed", 512l);
    response.put("remaining", 512l);
    response.put("blockPoolUsed", 512l);
    response.put("lastUpdate", 0l);
    response.put("xceiverCount", 4096l);
    response.put("networkLocation", "foo.bar.baz");
    response.put("adminState", "NORMAL");
    response.put("cacheCapacity", 123l);
    response.put("cacheUsed", 321l);
    
    JsonUtil.toDatanodeInfo(response);
  }

  @Test
  public void testToDatanodeInfoWithName() throws Exception {
    Map<String, Object> response = new HashMap<String, Object>();

    // Older servers (1.x, 0.23, etc.) sends 'name' instead of ipAddr
    // and xferPort.
    String name = "127.0.0.1:1004";
    response.put("name", name);
    response.put("hostName", "localhost");
    response.put("storageID", "fake-id");
    response.put("infoPort", 1338l);
    response.put("ipcPort", 1339l);
    response.put("capacity", 1024l);
    response.put("dfsUsed", 512l);
    response.put("remaining", 512l);
    response.put("blockPoolUsed", 512l);
    response.put("lastUpdate", 0l);
    response.put("xceiverCount", 4096l);
    response.put("networkLocation", "foo.bar.baz");
    response.put("adminState", "NORMAL");
    response.put("cacheCapacity", 123l);
    response.put("cacheUsed", 321l);

    DatanodeInfo di = JsonUtil.toDatanodeInfo(response);
    Assert.assertEquals(name, di.getXferAddr());

    // The encoded result should contain name, ipAddr and xferPort.
    Map<String, Object> r = JsonUtil.toJsonMap(di);
    Assert.assertEquals(name, r.get("name"));
    Assert.assertEquals("127.0.0.1", r.get("ipAddr"));
    // In this test, it is Integer instead of Long since json was not actually
    // involved in constructing the map.
    Assert.assertEquals(1004, (int)(Integer)r.get("xferPort"));

    // Invalid names
    String[] badNames = {"127.0.0.1", "127.0.0.1:", ":", "127.0.0.1:sweet", ":123"};
    for (String badName : badNames) {
      response.put("name", badName);
      checkDecodeFailure(response);
    }

    // Missing both name and ipAddr
    response.remove("name");
    checkDecodeFailure(response);

    // Only missing xferPort
    response.put("ipAddr", "127.0.0.1");
    checkDecodeFailure(response);
  }
  
  @Test
  public void testToAclStatus() {
    String jsonString =
        "{\"AclStatus\":{\"entries\":[\"user::rwx\",\"user:user1:rw-\",\"group::rw-\",\"other::r-x\"],\"group\":\"supergroup\",\"owner\":\"testuser\",\"stickyBit\":false}}";
    Map<?, ?> json = (Map<?, ?>) JSON.parse(jsonString);

    List<AclEntry> aclSpec =
        Lists.newArrayList(aclEntry(ACCESS, USER, ALL),
            aclEntry(ACCESS, USER, "user1", READ_WRITE),
            aclEntry(ACCESS, GROUP, READ_WRITE),
            aclEntry(ACCESS, OTHER, READ_EXECUTE));

    AclStatus.Builder aclStatusBuilder = new AclStatus.Builder();
    aclStatusBuilder.owner("testuser");
    aclStatusBuilder.group("supergroup");
    aclStatusBuilder.addEntries(aclSpec);
    aclStatusBuilder.stickyBit(false);

    Assert.assertEquals("Should be equal", aclStatusBuilder.build(),
        JsonUtil.toAclStatus(json));
  }

  @Test
  public void testToJsonFromAclStatus() {
    String jsonString =
        "{\"AclStatus\":{\"entries\":[\"user:user1:rwx\",\"group::rw-\"],\"group\":\"supergroup\",\"owner\":\"testuser\",\"stickyBit\":false}}";
    AclStatus.Builder aclStatusBuilder = new AclStatus.Builder();
    aclStatusBuilder.owner("testuser");
    aclStatusBuilder.group("supergroup");
    aclStatusBuilder.stickyBit(false);

    List<AclEntry> aclSpec =
        Lists.newArrayList(aclEntry(ACCESS, USER,"user1", ALL),
            aclEntry(ACCESS, GROUP, READ_WRITE));

    aclStatusBuilder.addEntries(aclSpec);
    Assert.assertEquals(jsonString,
        JsonUtil.toJsonString(aclStatusBuilder.build()));

  }
  
  @Test
  public void testToJsonFromXAttrs() throws IOException {
    String jsonString = 
        "{\"XAttrs\":[{\"name\":\"user.a1\",\"value\":\"0x313233\"}," +
        "{\"name\":\"user.a2\",\"value\":\"0x313131\"}]}";
    XAttr xAttr1 = (new XAttr.Builder()).setNameSpace(XAttr.NameSpace.USER).
        setName("a1").setValue(XAttrCodec.decodeValue("0x313233")).build();
    XAttr xAttr2 = (new XAttr.Builder()).setNameSpace(XAttr.NameSpace.USER).
        setName("a2").setValue(XAttrCodec.decodeValue("0x313131")).build();
    List<XAttr> xAttrs = Lists.newArrayList();
    xAttrs.add(xAttr1);
    xAttrs.add(xAttr2);
    
    Assert.assertEquals(jsonString, JsonUtil.toJsonString(xAttrs, 
        XAttrCodec.HEX));
  }
  
  @Test
  public void testToXAttrMap() throws IOException {
    String jsonString = 
        "{\"XAttrs\":[{\"name\":\"user.a1\",\"value\":\"0x313233\"}," +
        "{\"name\":\"user.a2\",\"value\":\"0x313131\"}]}";
    Map<?, ?> json = (Map<?, ?>)JSON.parse(jsonString);
    XAttr xAttr1 = (new XAttr.Builder()).setNameSpace(XAttr.NameSpace.USER).
        setName("a1").setValue(XAttrCodec.decodeValue("0x313233")).build();
    XAttr xAttr2 = (new XAttr.Builder()).setNameSpace(XAttr.NameSpace.USER).
        setName("a2").setValue(XAttrCodec.decodeValue("0x313131")).build();
    List<XAttr> xAttrs = Lists.newArrayList();
    xAttrs.add(xAttr1);
    xAttrs.add(xAttr2);
    Map<String, byte[]> xAttrMap = XAttrHelper.buildXAttrMap(xAttrs);
    Map<String, byte[]> parsedXAttrMap = JsonUtil.toXAttrs(json);
    
    Assert.assertEquals(xAttrMap.size(), parsedXAttrMap.size());
    Iterator<Entry<String, byte[]>> iter = xAttrMap.entrySet().iterator();
    while(iter.hasNext()) {
      Entry<String, byte[]> entry = iter.next();
      Assert.assertArrayEquals(entry.getValue(), 
          parsedXAttrMap.get(entry.getKey()));
    }
  }
  
  @Test
  public void testGetXAttrFromJson() throws IOException {
    String jsonString = 
        "{\"XAttrs\":[{\"name\":\"user.a1\",\"value\":\"0x313233\"}," +
        "{\"name\":\"user.a2\",\"value\":\"0x313131\"}]}";
    Map<?, ?> json = (Map<?, ?>) JSON.parse(jsonString);
    
    // Get xattr: user.a2
    byte[] value = JsonUtil.getXAttr(json, "user.a2");
    Assert.assertArrayEquals(XAttrCodec.decodeValue("0x313131"), value);
  }

  private void checkDecodeFailure(Map<String, Object> map) {
    try {
      JsonUtil.toDatanodeInfo(map);
      Assert.fail("Exception not thrown against bad input.");
    } catch (Exception e) {
      // expected
    }
  }
}<|MERGE_RESOLUTION|>--- conflicted
+++ resolved
@@ -64,11 +64,7 @@
     final HdfsFileStatus status = new HdfsFileStatus(1001L, false, 3, 1L << 26,
         now, now + 10, new FsPermission((short) 0644), "user", "group",
         DFSUtil.string2Bytes("bar"), DFSUtil.string2Bytes("foo"),
-<<<<<<< HEAD
-        INodeId.GRANDFATHER_INODE_ID, 0, (byte) 0);
-=======
-        INodeId.GRANDFATHER_INODE_ID, 0, null);
->>>>>>> 6824abc1
+        INodeId.GRANDFATHER_INODE_ID, 0, null, (byte) 0);
     final FileStatus fstatus = toFileStatus(status, parent);
     System.out.println("status  = " + status);
     System.out.println("fstatus = " + fstatus);
